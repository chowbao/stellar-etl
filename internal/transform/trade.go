--- conflicted
+++ resolved
@@ -241,15 +241,11 @@
 		switch singleOffer.Type {
 		case xdr.ClaimAtomTypeClaimAtomTypeV0:
 			// Protocols 17 and 18 changes the Orderbook structure
-<<<<<<< HEAD
-			singleOfferOrders := singleOffer.MustV0()
-=======
 			singleOfferOrders, ok := singleOffer.GetV0()
 			if !ok {
 				err = fmt.Errorf("Could not fetch V0 type for xdr.ClaimAtom")
 				return orderBookOffers, err
 			}
->>>>>>> 41aafba3
 			singleClaimOfferAtom.SellerId.Ed25519 = &singleOfferOrders.SellerEd25519
 			singleClaimOfferAtom.SellerId.Type = xdr.PublicKeyTypePublicKeyTypeEd25519
 			singleClaimOfferAtom.OfferId = singleOfferOrders.OfferId
@@ -260,15 +256,11 @@
 			orderBookOffers = append(orderBookOffers, singleClaimOfferAtom)
 
 		case xdr.ClaimAtomTypeClaimAtomTypeOrderBook:
-<<<<<<< HEAD
-			singleOfferOrders := singleOffer.MustOrderBook()
-=======
 			singleOfferOrders, ok := singleOffer.GetOrderBook()
 			if !ok {
 				err = fmt.Errorf("Could not fetch Orderbook type for xdr.ClaimAtom")
 				return orderBookOffers, err
 			}
->>>>>>> 41aafba3
 			orderBookOffers = append(orderBookOffers, singleOfferOrders)
 
 		default:
