--- conflicted
+++ resolved
@@ -143,7 +143,6 @@
 	AssetType   string `json:"asset_type"`
 }
 
-<<<<<<< HEAD
 //TrustlineOutput is a representation of a trustline that aligns with the BigQuery table trust_lines
 type TrustlineOutput struct {
 	LedgerKey          string `json:"ledger_key"`
@@ -157,7 +156,8 @@
 	SellingLiabilities int64  `json:"selling_liabilities"`
 	Flags              uint32 `json:"flags"`
 	LastModifiedLedger uint32 `json:"Last_modified_ledger"`
-=======
+}
+
 //OfferOutput is a representation of an offer that aligns with the BigQuery table offers
 type OfferOutput struct {
 	SellerID           string  `json:"seller_id"`
@@ -175,5 +175,4 @@
 			Deleted bool `json:"deleted"` // need to see operation that deletes offer to know what this value should be
 	*/
 
->>>>>>> e8c6818b
 }